.DS_Store
.huskyrc.json
out
node_modules
*.pyc
**/.vscode/.ropeproject/**
**/testFiles/**/.cache/**
*.noseids
.nyc_output
.vscode-test
__pycache__
npm-debug.log
**/.mypy_cache/**
!yarn.lock
coverage/
.vscode-test/**
**/.venv*/
precommit.hook
pythonFiles/experimental/ptvsd/**
pythonFiles/lib/**
debug_coverage*/**
languageServer/**
languageServer.*/**
bin/**
obj/**
.pytest_cache
tmp/**
.python-version
.vs/

### Python template
# Byte-compiled / optimized / DLL files
__pycache__/
*.py[cod]
*$py.class

# C extensions
*.so

# Distribution / packaging
.Python
build/
develop-eggs/
dist/
downloads/
eggs/
.eggs/
lib/
lib64/
parts/
sdist/
var/
wheels/
*.egg-info/
.installed.cfg
*.egg

# PyInstaller
#  Usually these files are written by a python script from a template
#  before PyInstaller builds the exe, so as to inject date/other infos into it.
*.manifest
*.spec

# Installer logs
pip-log.txt
pip-delete-this-directory.txt

# Unit test / coverage reports
htmlcov/
.tox/
.coverage.*
.cache/
nosetests.xml
coverage.xml
*.cover
.hypothesis/

# Translations
*.mo
*.pot

# Django stuff:
*.log

# Sphinx documentation
docs/_build/

# PyBuilder
target/

# pyenv
.python-version

# pipenv
Pipfile.lock

# celery beat schedule file
celerybeat-schedule

# Environment
.env
.venv/
env/
venv/
ENV/

# Rope project settings
.ropeproject

# mkdocs documentation
/site

# mypy
.mypy_cache/


### Linux template
*~

# temporary files which can be created if a process still has a handle open of a deleted file
.fuse_hidden*

# KDE directory preferences
.directory

# Linux trash folder which might appear on any partition or disk
.Trash-*

# .nfs files are created when an open file is removed but is still being accessed
.nfs*


### VisualStudioCode template
.vscode/*
!.vscode/settings.json
!.vscode/tasks.json
!.vscode/launch.json
!.vscode/extensions.json


### Windows template
# Windows thumbnail cache files
Thumbs.db
ehthumbs.db
ehthumbs_vista.db

# Dump file
*.stackdump

# Folder config file
Desktop.ini

# Recycle Bin used on file shares
$RECYCLE.BIN/

# Windows Installer files
*.cab
*.msi
*.msm
*.msp

# Windows shortcuts
*.lnk


### SublimeText template
# Cache files for Sublime Text
*.tmlanguage.cache
*.tmPreferences.cache
*.stTheme.cache

# Workspace files are user-specific
*.sublime-workspace

# Project files should be checked into the repository, unless a significant
# proportion of contributors will probably not be using Sublime Text
# *.sublime-project

# SFTP configuration file
sftp-config.json

# Package control specific files
Package Control.last-run
Package Control.ca-list
Package Control.ca-bundle
Package Control.system-ca-bundle
Package Control.cache/
Package Control.ca-certs/
Package Control.merged-ca-bundle
Package Control.user-ca-bundle
oscrypto-ca-bundle.crt
bh_unicode_properties.cache

# Sublime-github package stores a github token in this file
# https://packagecontrol.io/packages/sublime-github
GitHub.sublime-settings


### macOS template
# General
*.DS_Store
.AppleDouble
.LSOverride

# Icon must end with two \r
Icon

# Thumbnails
._*

# Files that might appear in the root of a volume
.DocumentRevisions-V100
.fseventsd
.Spotlight-V100
.TemporaryItems
.Trashes
.VolumeIcon.icns
.com.apple.timemachine.donotpresent

# Directories potentially created on remote AFP share
.AppleDB
.AppleDesktop
Network Trash Folder
Temporary Items
.apdisk


### Vim template
# Swap
[._]*.s[a-v][a-z]
[._]*.sw[a-p]
[._]s[a-v][a-z]
[._]sw[a-p]

# Session
Session.vim

# Temporary
.netrwhist
# Auto-generated tag files
tags


### VirtualEnv template
# Virtualenv
# http://iamzed.com/2009/05/07/a-primer-on-virtualenv/
[Bb]in
[Ii]nclude
[Ll]ib
[Ll]ib64
[Ss]cripts
pyvenv.cfg
pip-selfcheck.json


# Even though the project might be opened and edited
# in any of the JetBrains IDEs, it makes no sence whatsoever
# to 'run' anything within it since any particular cookiecutter
# is declarative by nature.
.idea/
<<<<<<< HEAD
.vscode/
.venv/
venv/
.pytest_cache/

# test directories
**/test/data/output/*
=======
.spyderfile
.spyderproject

.pytest_cache/
.venv/
.vscode/
>>>>>>> c7c3c88c
<|MERGE_RESOLUTION|>--- conflicted
+++ resolved
@@ -258,7 +258,6 @@
 # to 'run' anything within it since any particular cookiecutter
 # is declarative by nature.
 .idea/
-<<<<<<< HEAD
 .vscode/
 .venv/
 venv/
@@ -266,11 +265,9 @@
 
 # test directories
 **/test/data/output/*
-=======
 .spyderfile
 .spyderproject
 
 .pytest_cache/
 .venv/
-.vscode/
->>>>>>> c7c3c88c
+.vscode/